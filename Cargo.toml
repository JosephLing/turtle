[package]
name = "turtle"
version = "1.0.0-rc.4"
authors = ["Sunjay Varma <varma.sunjay@gmail.com>"]
description = "Learn the Rust language by creating animated drawings!"
homepage = "http://turtle.rs"
repository = "https://github.com/sunjay/turtle"
readme = "README.md"
keywords = ["turtle", "graphics", "drawing", "teaching", "beginner"]
# crates.io/category_slugs
categories = ["rendering", "rendering::graphics-api", "rendering::engine", "games", "gui"]
license = "MPL-2.0"
edition = "2018"

# Make sure docs are always generated with the "unstable" feature activated
[package.metadata.docs.rs]
features = [ "unstable" ]

[badges]
# Azure DevOps: `project` is required. `pipeline` is required. `build` is optional; default is `1`
# Note: project = `organization/project`, pipeline = `name_of_pipeline`, build = `definitionId`
azure-devops = { project = "sunjayv/turtle", pipeline = "sunjay.turtle" }

[dependencies]
serde = { version = "1.0", features = ["derive"] }
serde_json = "1.0"

interpolation = "0.2"
rand = "0.7"

svg = "0.8"

pathfinder_canvas = "0.5"
# These versions must stay synced with the dependencies of pathfinder_canvas
pathfinder_renderer = "0.5"
pathfinder_resources = "0.5"
pathfinder_color = "0.5"
pathfinder_geometry = "0.5"
pathfinder_gl = "0.5"
glutin = "0.24"
gl = "0.14"

ipc-channel = "0.14"
thiserror = "1.0"
once_cell = "1.3"

cfg-if = "0.1"

<<<<<<< HEAD
# docs_images_save_png feature
resvg = {version = "0.11.0", optional = true}
usvg = {version = "0.11.0", optional = true}
=======
parking_lot = "0.10"
>>>>>>> 4a06b0f2

[dependencies.futures-util]
version = "0.3"
default-features = false
features = [
  "channel",
]

[dependencies.tokio]
version = "0.2"
default-features = false
features = [
  "process",
  "io-std",
  "io-util",
  "rt-threaded",
  "blocking",
  "sync",
  "stream",
  "time",
  "macros",
]

# Dependencies used when developing `turtle` directly, but not when using it as
# a library.
[dev-dependencies]
bitvec = "0.17"
# doctest_run_user_input

# Since the debug performance of turtle isn't all that great, we recommend that
# every user of turtle add the following to their Cargo.toml
#
#     [profile.dev.package."*"]
#     opt-level = 3
#
# This increases initial compile time a bit, but after that the library will
# always work performantly even if the user's code itself is in debug mode still
#
# The following setting mimics that for the debug build of this crate.
# We don't use `.package."*"` because the turtle crate *is* the package that
# would be optimized with that setting in an application that uses this crate.
[profile.dev]
opt-level = 3

[features]
# The reason we do this is because doctests don't get cfg(test)
# See: https://github.com/rust-lang/rust/issues/45599
#
# This allows us to write attributes like the following and have it work
# in all tests.
#
# #[cfg(any(feature = "test", test))]
#
# NOTE: This means that tests MUST be run with:
#   cargo test --features "test"
test = []

# Feature flag to disable unstable features by default.
#
# Users of the crate must explicitly opt-in to activate them.
unstable = []

# This feature is only designed for generating images to be used for documentation. Therefore you need to
# set both RUSTFLAGS and RUSTDOCFLAGS to "--cfg docs_images" in order to generate png files when running
# the doc tests. For more information please see: CONTRIBUTING.md
# note: clang is required for resvg
# note: the flag `doctests_run_user_input` is used for tests that 
# require userinput that we don't want to run but to show in the docs
docs_images_save_png = ["resvg", "usvg"]<|MERGE_RESOLUTION|>--- conflicted
+++ resolved
@@ -46,13 +46,12 @@
 
 cfg-if = "0.1"
 
-<<<<<<< HEAD
+parking_lot = "0.10"
+
+
 # docs_images_save_png feature
 resvg = {version = "0.11.0", optional = true}
 usvg = {version = "0.11.0", optional = true}
-=======
-parking_lot = "0.10"
->>>>>>> 4a06b0f2
 
 [dependencies.futures-util]
 version = "0.3"
